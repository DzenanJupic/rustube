use std::ops::Range;
#[cfg(feature = "download")]
use std::path::{Path, PathBuf};
use std::sync::atomic::{AtomicU64, Ordering};
use std::sync::Arc;

use chrono::{DateTime, Utc};
use mime::Mime;
use reqwest::Client;
use serde_with::{serde_as, DisplayFromStr};
#[cfg(feature = "callback")]
use tokio::sync::mpsc::error::TrySendError;
#[cfg(feature = "download")]
use tokio::{fs::File, io::AsyncWriteExt};
#[cfg(feature = "download")]
use tokio_stream::StreamExt;

#[cfg(all(feature = "callback", feature = "stream", feature = "blocking"))]
use callback::Callback;
#[cfg(feature = "callback")]
use callback::{InternalSender, InternalSignal};

use crate::{
    video_info::player_response::streaming_data::{
        AudioQuality, ColorInfo, FormatType, ProjectionType, Quality, QualityLabel, RawFormat,
        SignatureCipher,
    },
    VideoDetails,
};
#[cfg(feature = "download")]
use crate::{Error, Result};

#[cfg(feature = "callback")]
pub mod callback;

// todo:
//  there are different types of streams: video, audio, and video + audio
//  make Stream and RawFormat an enum, so there are less options in it

#[cfg(all(not(feature = "callback"), feature = "download"))]
type InternalSender = ();

/// A downloadable video Stream, that contains all the important information.
#[serde_as]
#[derive(Clone, derivative::Derivative, serde::Deserialize, serde::Serialize)]
#[derivative(Debug, PartialEq)]
pub struct Stream {
    #[serde_as(as = "DisplayFromStr")]
    pub mime: Mime,
    pub codecs: Vec<String>,
    pub is_progressive: bool,
    pub includes_video_track: bool,
    pub includes_audio_track: bool,
    pub format_type: Option<FormatType>,
    pub approx_duration_ms: Option<u64>,
    pub audio_channels: Option<u8>,
    pub audio_quality: Option<AudioQuality>,
    pub audio_sample_rate: Option<u64>,
    pub average_bitrate: Option<u64>,
    pub bitrate: Option<u64>,
    pub color_info: Option<ColorInfo>,
    #[derivative(PartialEq(compare_with = "atomic_u64_is_eq"))]
    content_length: Arc<AtomicU64>,
    pub fps: u8,
    pub height: Option<u64>,
    pub high_replication: Option<bool>,
    pub index_range: Option<Range<u64>>,
    pub init_range: Option<Range<u64>>,
    pub is_otf: bool,
    pub itag: u64,
    pub last_modified: Option<DateTime<Utc>>,
    pub loudness_db: Option<f64>,
    pub projection_type: ProjectionType,
    pub quality: Quality,
    pub quality_label: Option<QualityLabel>,
    pub signature_cipher: SignatureCipher,
    pub width: Option<u64>,
    pub video_details: Arc<VideoDetails>,
    #[allow(dead_code)]
    #[serde(skip)]
    #[derivative(Debug = "ignore", PartialEq = "ignore")]
    client: Client,
}

impl Stream {
    // maybe deserialize RawFormat seeded with client and VideoDetails
    pub(crate) fn from_raw_format(
        raw_format: RawFormat,
        client: Client,
        video_details: Arc<VideoDetails>,
    ) -> Self {
        Self {
            is_progressive: is_progressive(&raw_format.mime_type.codecs),
            includes_video_track: includes_video_track(
                &raw_format.mime_type.codecs,
                &raw_format.mime_type.mime,
            ),
            includes_audio_track: includes_audio_track(
                &raw_format.mime_type.codecs,
                &raw_format.mime_type.mime,
            ),
            mime: raw_format.mime_type.mime,
            codecs: raw_format.mime_type.codecs,
            format_type: raw_format.format_type,
            approx_duration_ms: raw_format.approx_duration_ms,
            audio_channels: raw_format.audio_channels,
            audio_quality: raw_format.audio_quality,
            audio_sample_rate: raw_format.audio_sample_rate,
            average_bitrate: raw_format.average_bitrate,
            bitrate: raw_format.bitrate,
            color_info: raw_format.color_info,
            content_length: Arc::new(AtomicU64::new(raw_format.content_length.unwrap_or(0))),
            fps: raw_format.fps,
            height: raw_format.height,
            high_replication: raw_format.high_replication,
            index_range: raw_format.index_range,
            init_range: raw_format.init_range,
            is_otf: matches!(raw_format.format_type, Some(FormatType::Otf)),
            itag: raw_format.itag,
            last_modified: raw_format.last_modified,
            loudness_db: raw_format.loudness_db,
            projection_type: raw_format.projection_type,
            quality: raw_format.quality,
            quality_label: raw_format.quality_label,
            signature_cipher: raw_format.signature_cipher,
            width: raw_format.width,
            client,
            video_details,
        }
    }
}

// todo: download in ranges
// todo: blocking download

#[cfg(feature = "download")]
impl Stream {
    /// The content length of the video.
    /// If the content length was not included in the [`RawFormat`], this method will make a `HEAD`
    /// request, to try to figure it out.
    ///
    /// ### Errors:
    /// - When the content length was not included in the [`RawFormat`], and the request fails.
    #[inline]
    pub async fn content_length(&self) -> Result<u64> {
        let cl = self.content_length.load(Ordering::SeqCst);
        if cl != 0 {
            return Ok(cl);
        }

        self.client
            .head(self.signature_cipher.url.as_str())
            .send()
            .await?
            .error_for_status()?
            .headers()
            .get(reqwest::header::CONTENT_LENGTH)
            .and_then(|cl| cl.to_str().ok())
            .and_then(|cl| cl.parse::<u64>().ok())
            .map(|cl| {
                log::trace!("content length of {:?} is {}", self, cl);
                self.content_length.store(cl, Ordering::SeqCst);
                cl
            })
            .ok_or_else(|| {
                Error::UnexpectedResponse(
                    "the response did not contain a valid content-length field".into(),
                )
            })
    }

    /// Attempts to downloads the [`Stream`]s resource.
    /// This will download the video to <video_id>.mp4 in the current working directory.
    #[inline]
    pub async fn download(&self) -> Result<PathBuf> {
        self.internal_download(None).await
    }

    #[inline]
    async fn internal_download(&self, channel: Option<InternalSender>) -> Result<PathBuf> {
        let path = Path::new(self.video_details.video_id.as_str())
            .with_extension(self.mime.subtype().as_str());
        self.internal_download_to(&path, channel).await
    }

    /// Attempts to downloads the [`Stream`]s resource.
    /// This will download the video to <video_id>.mp4 in the provided directory.
    #[inline]
    pub async fn download_to_dir<P: AsRef<Path>>(&self, dir: P) -> Result<PathBuf> {
        self.internal_download_to_dir(dir, None).await
    }

    #[inline]
    async fn internal_download_to_dir<P: AsRef<Path>>(
        &self,
        dir: P,
        channel: Option<InternalSender>,
    ) -> Result<PathBuf> {
        let mut path = dir.as_ref().join(self.video_details.video_id.as_str());
        path.set_extension(self.mime.subtype().as_str());
        self.internal_download_to(&path, channel).await
    }

    /// Attempts to downloads the [`Stream`]s resource.
    /// This will download the video to the provided file path.
    #[inline]
    pub async fn download_to<P: AsRef<Path>>(&self, path: P) -> Result<()> {
        let _ = self.internal_download_to(path, None).await?;
        Ok(())
    }

    #[allow(unused_mut, clippy::let_and_return)]
    async fn internal_download_to<P: AsRef<Path>>(
        &self,
        path: P,
        channel: Option<InternalSender>,
    ) -> Result<PathBuf> {
        log::trace!("download_to: {:?}", path.as_ref());
        log::debug!("start downloading {}", self.video_details.video_id);
        let mut file = File::create(&path).await?;

        let result = match self
            .download_full(
                &self.signature_cipher.url,
                &mut file,
                &channel,
                0,
                Some(self.content_length.load(Ordering::SeqCst)),
            )
            .await
        {
            Ok(_) => {
                log::info!(
                    "downloaded {} successfully to {:?}",
                    self.video_details.video_id,
                    path.as_ref()
                );
                log::debug!("downloaded stream {:?}", &self);
                Ok(())
            }
            Err(Error::Request(e))
                if matches!(e.status(), Some(reqwest::StatusCode::NOT_FOUND)) =>
            {
                log::error!(
                    "failed to download {}: {:?}",
                    self.video_details.video_id,
                    e
                );
                log::info!(
                    "try to download {} using sequenced download",
                    self.video_details.video_id
                );
                // Some adaptive streams need to be requested with sequence numbers
                self.download_full_seq(&mut file, &channel)
                    .await
                    .map_err(|e| {
                        log::error!(
                            "failed to download {} using sequenced download: {:?}",
                            self.video_details.video_id,
                            e
                        );
                        e
                    })
            }
            Err(e) => {
                log::error!(
                    "failed to download {}: {:?}",
                    self.video_details.video_id,
                    e
                );
                drop(file);
                tokio::fs::remove_file(path.as_ref()).await?;
                Err(e)
            }
        }
        .map(|_| path.as_ref().to_path_buf());

        #[cfg(feature = "callback")]
        if let Some(channel) = channel {
            let _ = channel.send(InternalSignal::Finished).await;
        }

        result
    }

    async fn download_full_seq(
        &self,
        file: &mut File,
        channel: &Option<InternalSender>,
    ) -> Result<()> {
        // fixme: this implementation is **not** tested yet!
        // To test it, I would need an url of a video, which does require sequenced downloading.
        log::warn!(
            "`download_full_seq` is not tested yet and probably broken!\n\
            Please open a GitHub issue (https://github.com/DzenanJupic/rustube/issues) and paste \
            the whole warning message in:\n\
            id: {}\n\
            url: {}",
            self.video_details.video_id,
            self.signature_cipher.url.as_str()
        );

        let mut url = self.signature_cipher.url.clone();
        let base_query = url.query().map(str::to_owned).unwrap_or_else(String::new);

        // The 0th sequential request provides the file headers, which tell us
        // information about how the file is segmented.
        Self::set_url_seq_query(&mut url, &base_query, 0);
        let res = self.get(&url, None).await?;
        let segment_count = Stream::extract_segment_count(&res)?;
        // No callback action since this is not really part of the progress
        self.write_stream_to_file(res.bytes_stream(), file, &None, 0)
            .await?;
        let mut count = 0;

        for i in 1..segment_count {
            Self::set_url_seq_query(&mut url, &base_query, i);
            count = self.download_full(&url, file, channel, count, None).await?;
        }

        Ok(())
    }

    #[inline]
    async fn download_full(
        &self,
        url: &url::Url,
        file: &mut File,
        channel: &Option<InternalSender>,
        count: usize,
        content_length: Option<u64>,
    ) -> Result<usize> {
        let res = self.get(url, content_length).await?;
        self.write_stream_to_file(res.bytes_stream(), file, channel, count)
            .await
    }

    #[inline]
    async fn get(&self, url: &url::Url, content_length: Option<u64>) -> Result<reqwest::Response> {
        log::trace!("get: {}", url.as_str());
        let k = self.client.get(url.as_str());
        Ok(if let Some(content_length) = content_length {
            let k = k.header("Range", format!("bytes=0-{content_length}"));
            k.send().await?.error_for_status()?
        } else {
            self.client
                .get(url.as_str())
                .send()
                .await?
                .error_for_status()?
        })
    }

    #[inline]
    #[allow(unused_variables, unused_mut)]
    async fn write_stream_to_file(
        &self,
        mut stream: impl tokio_stream::Stream<Item = reqwest::Result<bytes::Bytes>> + Unpin,
        file: &mut File,
        channel: &Option<InternalSender>,
        mut counter: usize,
    ) -> Result<usize> {
        // Counter will be 0 if callback is not enabled
        while let Some(chunk) = stream.next().await {
            let chunk = chunk?;
            let len = chunk.len();
            log::trace!("received {} byte chunk ", len);

            file.write_all(&chunk).await?;
            #[cfg(feature = "callback")]
            if let Some(channel) = &channel {
                // network chunks of ~10kb size
                counter += len;
                // Will abort if the receiver is closed
                // Will ignore if the channel is full and thus not slow down the download
                if let Err(TrySendError::Closed(_)) =
                    channel.try_send(InternalSignal::Value(counter))
                {
                    return Err(Error::ChannelClosed);
                }
            }
        }
        Ok(counter)
    }

    #[inline]
    fn set_url_seq_query(url: &mut url::Url, base_query: &str, sq: u64) {
        url.set_query(Some(base_query));
        url.query_pairs_mut().append_pair("sq", &sq.to_string());
    }

    #[inline]
    fn extract_segment_count(res: &reqwest::Response) -> Result<u64> {
        res.headers()
            .get("Segment-Count")
            .ok_or_else(|| {
                Error::UnexpectedResponse(
                    "sequence download request did not contain a Segment-Count".into(),
                )
            })?
            .to_str()
            .map_err(|_| Error::UnexpectedResponse("Segment-Count is not valid utf-8".into()))?
            .parse::<u64>()
            .map_err(|_| {
                Error::UnexpectedResponse(
                    "Segment-Count could not be parsed into an integer".into(),
                )
            })
    }
}

#[cfg(all(feature = "download", feature = "blocking"))]
impl Stream {
    /// A synchronous wrapper around [`Stream::download`](crate::Stream::download).
    #[inline]
    pub fn blocking_download(&self) -> Result<PathBuf> {
        crate::block!(self.download())
    }

    /// A synchronous wrapper around [`Stream::download_with_callback`](crate::Stream::download_with_callback).
    #[cfg(feature = "callback")]
    #[inline]
    pub fn blocking_download_with_callback<'a>(&'a self, callback: Callback<'a>) -> Result<PathBuf> {
        crate::block!(self.download_with_callback(callback))
    }

    /// A synchronous wrapper around [`Stream::download_to_dir`](crate::Stream::download_to_dir).
    #[inline]
    pub fn blocking_download_to_dir<P: AsRef<Path>>(&self, dir: P) -> Result<PathBuf> {
        crate::block!(self.download_to_dir(dir))
    }

    /// A synchronous wrapper around [`Stream::download_to_dir_with_callback`](crate::Stream::download_to_dir_with_callback).
    #[cfg(feature = "callback")]
    #[inline]
    pub fn blocking_download_to_dir_with_callback<'a, P: AsRef<Path>>(
        &'a self,
        dir: P,
        callback: Callback<'a>,
    ) -> Result<PathBuf> {
        crate::block!(self.download_to_dir_with_callback(dir, callback))
    }

    /// A synchronous wrapper around [`Stream::download_to`](crate::Stream::download_to).
    pub fn blocking_download_to<P: AsRef<Path>>(&self, path: P) -> Result<()> {
        crate::block!(self.download_to(path))
    }

    /// A synchronous wrapper around [`Stream::download_to_with_callback`](crate::Stream::download_to_with_callback).
    #[cfg(feature = "callback")]
<<<<<<< HEAD
    pub fn blocking_download_to_with_callback<P: AsRef<Path>>(
        &self,
        path: P,
        callback: Callback,
    ) -> Result<()> {
=======
    pub fn blocking_download_to_with_callback<'a, P: AsRef<Path>>(&'a self, path: P, callback: Callback<'a>) -> Result<()> {
>>>>>>> bf08be2b
        crate::block!(self.download_to_with_callback(path, callback))
    }

    /// A synchronous wrapper around [`Stream::content_length`](crate::Stream::content_length).
    #[inline]
    pub fn blocking_content_length(&self) -> Result<u64> {
        crate::block!(self.content_length())
    }
}

#[inline]
fn is_adaptive(codecs: &[String]) -> bool {
    codecs.len() % 2 != 0
}

#[inline]
fn includes_video_track(codecs: &[String], mime: &Mime) -> bool {
    is_progressive(codecs) || mime.type_() == "video"
}

#[inline]
fn includes_audio_track(codecs: &[String], mime: &Mime) -> bool {
    is_progressive(codecs) || mime.type_() == "audio"
}

#[inline]
fn is_progressive(codecs: &[String]) -> bool {
    !is_adaptive(codecs)
}

#[inline]
fn atomic_u64_is_eq(lhs: &Arc<AtomicU64>, rhs: &Arc<AtomicU64>) -> bool {
    lhs.load(Ordering::Acquire) == rhs.load(Ordering::Acquire)
}<|MERGE_RESOLUTION|>--- conflicted
+++ resolved
@@ -448,15 +448,11 @@
 
     /// A synchronous wrapper around [`Stream::download_to_with_callback`](crate::Stream::download_to_with_callback).
     #[cfg(feature = "callback")]
-<<<<<<< HEAD
     pub fn blocking_download_to_with_callback<P: AsRef<Path>>(
         &self,
         path: P,
         callback: Callback,
     ) -> Result<()> {
-=======
-    pub fn blocking_download_to_with_callback<'a, P: AsRef<Path>>(&'a self, path: P, callback: Callback<'a>) -> Result<()> {
->>>>>>> bf08be2b
         crate::block!(self.download_to_with_callback(path, callback))
     }
 
